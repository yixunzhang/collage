from tvm import relay
import tvm
from tvm.relay.transform.backend_operator.utils import is_function_node
from tvm.relay.transform.backend_operator.target import *
from tvm.relay.transform.optimizer.custom_fusion_pass import CustomFusionPass
from workloads.torch_workloads import get_network_from_torch
from tvm.contrib import graph_executor as runtime
import numpy as np
import argparse
from tvm import autotvm, auto_scheduler
from tvm.relay.transform.utility.debug_helper import *

def measure_end_to_end_perf_tensorrt(mod, params, target_str, shape_dict, is_ours):
    from tvm.relay.op.contrib.tensorrt import partition_for_tensorrt
    mod, config = partition_for_tensorrt(mod, params)

    with tvm.transform.PassContext(opt_level=OPT_LEVEL.get(), config={'relay.ext.tensorrt.options': config}):
        lib = relay.build(mod, target=target_str, params=params)

    lib.export_library('compiled.so')

    dev = tvm.gpu(0)
    loaded_lib = tvm.runtime.load_module('compiled.so')
    module = tvm.contrib.graph_executor.GraphModule(loaded_lib['default'](dev))

    # Setup execution
    for input_name, input_shape in shape_dict.items():
        input_data = np.random.uniform(-1, 1, size=input_shape).astype("float32")
        module.set_input(input_name, input_data)

    ftimer = module.module.time_evaluator("run", dev, number=NUM_MEASUREMENTS_PER_REPEAT_E2E, repeat=NUM_REPEATS_E2E)

    return measure(ftimer, is_net=False)

def measure_end_to_end_perf_autotvm(net, params, target_str, shape_dict, is_ours, net_name, hw_name, batch_size):
    assert is_function_node(net)
    if is_ours:
        # net = net.with_attr("CustomFusionPass", CustomFusionPass.DP)
        # net = net.with_attr("CustomFusionPass", CustomFusionPass.USER_DEFINED_FUSION)
        net = net.with_attr("CustomFusionPass", CustomFusionPass.TWO_LEVEL_OPT)
        net = net.with_attr(NETWORK_FUNC_ATTR, net_name)
        net = net.with_attr(HW_FUNC_ATTR, hw_name)
        net = net.with_attr(BATCH_SIZE_ATTR, batch_size)

    # else:
    with autotvm.apply_history_best(get_autotvm_log_path(hw_name)):
        with tvm.transform.PassContext(opt_level=OPT_LEVEL.get()):
            lib = relay.build(net, target_str, params=params)
        print(f"We successfully built the network")
        # Create workload
        dev = tvm.device(target_str, 0)
        module = runtime.GraphModule(lib["default"](dev))

        # Setup execution
        for input_name, input_shape in shape_dict.items():
            input_data = np.random.uniform(-1, 1, size=input_shape).astype("float32")
            module.set_input(input_name, input_data)


        ftimer = module.module.time_evaluator("run", dev, number=NUM_MEASUREMENTS_PER_REPEAT_E2E, repeat=NUM_REPEATS_E2E)

    return measure(ftimer, is_net=False)

def measure_end_to_end_perf_autosch(net, params, target_str, shape_dict, is_ours):
    assert is_function_node(net)
    if is_ours:
        net = net.with_attr("CustomFusionPass", CustomFusionPass.DP)

    with auto_scheduler.ApplyHistoryBest(AUTOSCH_LOG):
        with tvm.transform.PassContext(opt_level=OPT_LEVEL.get()):
            lib = relay.build(net, target_str, params=params)

    # Create workload
    dev = tvm.device(target_str, 0)
    module = runtime.GraphModule(lib["default"](dev))

    # Setup execution
    for input_name, input_shape in shape_dict.items():
        input_data = np.random.uniform(-1, 1, size=input_shape).astype("float32")
        module.set_input(input_name, input_data)

    ftimer = module.module.time_evaluator("run", dev, number=NUM_MEASUREMENTS_PER_REPEAT_E2E, repeat=NUM_REPEATS_E2E)

    return measure(ftimer, is_net=False)


def verify_network_output(net, params, target_str, shape_dict, hw_name):
    assert is_function_node(net)

    # Create same input data for two networks
    name_to_data = {}
    for input_name, input_shape in shape_dict.items():
        input_data = np.random.uniform(-1, 1, size=input_shape).astype("float32")
        name_to_data[input_name] = input_data

    # Run original TVM (or AutoTVM)
    with autotvm.apply_history_best(get_autotvm_log_path(hw_name)):
        with tvm.transform.PassContext(opt_level=OPT_LEVEL.get()):
            lib = relay.build(net, "cuda", params=params)

    # Create workload
    dev = tvm.device(target_str, 0)
    module = runtime.GraphModule(lib["default"](dev))

    # Setup execution
    for input_name, input_data in name_to_data.items():
        module.set_input(input_name, input_data)

    module.run()
    out_tvm = module.get_output(0).asnumpy()

    # Run ours
    net = net.with_attr("CustomFusionPass", CustomFusionPass.DP)
    with autotvm.apply_history_best(get_autotvm_log_path(hw_name)):
        with tvm.transform.PassContext(opt_level=OPT_LEVEL.get()):
            lib = relay.build(net, "cuda", params=params)

    # Create workload
    dev = tvm.device(target_str, 0)
    module = runtime.GraphModule(lib["default"](dev))

    # Setup execution
    for input_name, input_data in name_to_data.items():
        module.set_input(input_name, input_data)

    module.run()
    out_ours = module.get_output(0).asnumpy()

    TOL = 1e-01
    print("First 10 outputs")
    print(f"TVM    : {out_tvm.flatten()[:10]}")
    # print(f"AutoTVM: {out_tvm.flatten()[:10]}")
    print(f"Ours   : {out_ours.flatten()[:10]}")
    assert np.allclose(out_tvm, out_ours, rtol=TOL, atol=TOL)

    print(f"Passed the verification of output test")
    print(f"Worst diffence : {np.abs((out_ours - out_tvm)).max():.4f}")

def args_checker(args, parser):
    is_missing_arg = not args.network
    is_missing_arg |= not args.hw
    is_missing_arg |= not args.target
    # is_missing_arg |= not args.dtype
    # is_missing_arg |= not args.batch_size

    if is_missing_arg:
        parser.error('Make sure you input all arguments')

    if args.target == 'cuda':
        pass
    elif args.target == 'llvm':
        if args.hw == 'xeon':
            # pass
            args.target = 'llvm -mcpu=skylake-avx512'
        else:
            parser.error(f"Unsupported CPU: {args.hw}")
    else:
        parser.error(f"Unsupported target: {args.target}")

def get_args():
    parser = argparse.ArgumentParser()
    # Default type is string for argparse
    parser.add_argument("-n", "--network", help="name of a neural network")
    parser.add_argument("-hw", "--hw", help="target hardware")
    parser.add_argument("-bs", "--batch-size", default=1, type=int, help="batch size")
    parser.add_argument("-t", "--target", help="target device")
    # parser.add_argument("-dt", "--dtype", help="data type")

    args = parser.parse_args()

    args_checker(args, parser)
    return args

if __name__ == "__main__":
    args = get_args()

    # Redirect output to log files
    log_dir = "e2e_measure_logs"
    setup_logging(log_dir, task_name="e2e_measure", net_name=args.network, hw_name=args.hw, batch_size=args.batch_size)

    # NasNet-A only works for opt_level 2 (not 3 due to the avgpool2d issue)
    # if args.network == "nasneta":
    #     OPT_LEVEL.set(2)

    # We can't test this because this network include batch norm.
    print(f"batch size: {args.batch_size}")
    mod, params, shape_dict, _ = get_network_from_torch(args.network, args.batch_size)

<<<<<<< HEAD
    mean_perf, std_perf = measure_end_to_end_perf_autotvm(mod["main"], params, 'cuda', shape_dict,
                                                          True, args.network, args.hw, args.batch_size)
    print(f"[{args.network}] Performance of Ours on {args.hw} (mean, std) = ({mean_perf:.4f}+-{std_perf:.4f})")
=======
    # mean_perf, std_perf = measure_end_to_end_perf_autotvm(mod["main"], params, args.target, shape_dict, True, args.network, args.hw)
    # print(f"[{args.network}] Performance of Ours on {args.hw} (mean, std) = ({mean_perf:.4f}+-{std_perf:.4f})")
>>>>>>> 5e067202

    # mean_perf, std_perf = measure_end_to_end_perf_tensorrt(mod, params, args.target, shape_dict, False)
    # print(f"[{args.network}] Performance of TensorRT on {args.hw} (mean, std) = ({mean_perf:.4f}+-{std_perf:.4f})")
<<<<<<< HEAD
    #
    # mean_perf, std_perf = measure_end_to_end_perf_autotvm(mod["main"], params, 'cuda', shape_dict,
    #                                                       False, args.network, args.hw, args.batch_size)
    # print(f"[{args.network}] Performance of AutoTVM on {args.hw} (mean, std) = ({mean_perf:.4f}+-{std_perf:.4f})")
    #
    # mean_perf, std_perf = measure_end_to_end_perf_autotvm(mod["main"], params, 'cuda -libs=cudnn', shape_dict,
    #                                                       False, args.network, args.hw)
=======

    mean_perf, std_perf = measure_end_to_end_perf_autotvm(mod["main"], params, args.target, shape_dict, False, args.network, args.hw)
    print(f"[{args.network}] Performance of AutoTVM on {args.hw} (mean, std) = ({mean_perf:.4f}+-{std_perf:.4f})")

    # mean_perf, std_perf = measure_end_to_end_perf_autotvm(mod["main"], params, 'cuda -libs=cudnn', shape_dict, False, args.network, args.hw)
>>>>>>> 5e067202
    # print(f"[{args.network}] Performance of AutoTVM+CuDNN on {args.hw} (mean, std) = ({mean_perf:.4f}+-{std_perf:.4f})")

    # mean_perf, std_perf = measure_end_to_end_perf_autosch(mod["main"], params, 'cuda', shape_dict, False)
    # print(f"[AutoSCH] Performance of {args.network} (mean, std) = ({mean_perf:.4f}+-{std_perf:.4f})")


    # verify_network_output(mod["main"], params, 'cuda', shape_dict, args.hw)<|MERGE_RESOLUTION|>--- conflicted
+++ resolved
@@ -186,18 +186,12 @@
     print(f"batch size: {args.batch_size}")
     mod, params, shape_dict, _ = get_network_from_torch(args.network, args.batch_size)
 
-<<<<<<< HEAD
     mean_perf, std_perf = measure_end_to_end_perf_autotvm(mod["main"], params, 'cuda', shape_dict,
                                                           True, args.network, args.hw, args.batch_size)
     print(f"[{args.network}] Performance of Ours on {args.hw} (mean, std) = ({mean_perf:.4f}+-{std_perf:.4f})")
-=======
-    # mean_perf, std_perf = measure_end_to_end_perf_autotvm(mod["main"], params, args.target, shape_dict, True, args.network, args.hw)
-    # print(f"[{args.network}] Performance of Ours on {args.hw} (mean, std) = ({mean_perf:.4f}+-{std_perf:.4f})")
->>>>>>> 5e067202
 
     # mean_perf, std_perf = measure_end_to_end_perf_tensorrt(mod, params, args.target, shape_dict, False)
     # print(f"[{args.network}] Performance of TensorRT on {args.hw} (mean, std) = ({mean_perf:.4f}+-{std_perf:.4f})")
-<<<<<<< HEAD
     #
     # mean_perf, std_perf = measure_end_to_end_perf_autotvm(mod["main"], params, 'cuda', shape_dict,
     #                                                       False, args.network, args.hw, args.batch_size)
@@ -205,13 +199,6 @@
     #
     # mean_perf, std_perf = measure_end_to_end_perf_autotvm(mod["main"], params, 'cuda -libs=cudnn', shape_dict,
     #                                                       False, args.network, args.hw)
-=======
-
-    mean_perf, std_perf = measure_end_to_end_perf_autotvm(mod["main"], params, args.target, shape_dict, False, args.network, args.hw)
-    print(f"[{args.network}] Performance of AutoTVM on {args.hw} (mean, std) = ({mean_perf:.4f}+-{std_perf:.4f})")
-
-    # mean_perf, std_perf = measure_end_to_end_perf_autotvm(mod["main"], params, 'cuda -libs=cudnn', shape_dict, False, args.network, args.hw)
->>>>>>> 5e067202
     # print(f"[{args.network}] Performance of AutoTVM+CuDNN on {args.hw} (mean, std) = ({mean_perf:.4f}+-{std_perf:.4f})")
 
     # mean_perf, std_perf = measure_end_to_end_perf_autosch(mod["main"], params, 'cuda', shape_dict, False)
