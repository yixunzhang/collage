--- conflicted
+++ resolved
@@ -454,12 +454,7 @@
             assert(0)
 
     elif target == "tensorrt":
-<<<<<<< HEAD
         assert False, "tensorrt should be passed to the external compiler"
-=======
-        pass
->>>>>>> c82ec78a
-
     else:
         # Unsupported target
         assert False, "Unsupported target"
