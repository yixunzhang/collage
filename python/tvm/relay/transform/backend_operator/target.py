from enum import Enum
from tvm import relay
import tvm.relay.testing as testing
import tvm
import numpy as np
# import tvm.contrib.graph_executor as runtime
from tvm import autotvm, auto_scheduler

import os
from pathlib import Path

from .utils import *

from tvm.contrib import graph_executor as runtime
# from tvm.contrib import graph_executor
from ..utility.debug_helper import printe

# only collect results whose standard deviation is below this
MAX_STANDARD_DEVIATION = 5E-04
# MAX_STANDARD_DEVIATION = 5E-03

# This is for operator measurement
# NUM_REPEATS = 1 # Debug / This lead to the best end-to-end perf of DP on ResNet-50
NUM_REPEATS = 3 # Finalized one by Sung
# NUM_MEASUREMENTS_PER_REPEAT = 1 # Debug
# NUM_MEASUREMENTS_PER_REPEAT = 10 # Finalized one by Sung
NUM_MEASUREMENTS_PER_REPEAT = 20
# NUM_MEASUREMENTS_PER_REPEAT = 100

# This is for network measurement
NUM_REPEATS_E2E = 3
NUM_MEASUREMENTS_PER_REPEAT_E2E = 20
OPT_LEVEL = OptLevel(3)
EXTERNAL_COMPILERS = ['tensorrt']

cur_dir_path = Path(__file__).parent.absolute()
LOG_PATH = f"{cur_dir_path}/../logs"
BEST_MATCH_LOG = f"{LOG_PATH}/best_match"
USER_DEFINED_MATCH_LOG = f"{LOG_PATH}/user_defined_match.log"
HW_FUNC_ATTR = "TargetHW"
<<<<<<< HEAD
BATCH_SIZE_ATTR = "BatchSize"
NETWORK_FUNC_ATTR = "NetworkName"
=======
BACKEND_OP_ATTR = "BackendOP"
NETWORK_FUNC_ATTR = "Network"
>>>>>>> 7af746a1
# AUTOTVM_LOG = f"{LOG_PATH}/autotvm_ops.json"
# Temporary autoscheduler log file
# FIXME(@Soo): Accumulate autoscheduler logs to the same file
# AUTOSCH_LOG = "/home/byungsoj/backend-aware-graph-opt/package/autotune/tmp/autosch_ops.json.resnet50.tmp"
AUTOSCH_LOG = f"{LOG_PATH}/autosch_ops.json"

"""
measure
- 1) network
    > Skip while loop
- 2) operator
    > Keep as is
"""

def get_autotvm_log_path(hw_name):
    return f"{LOG_PATH}/autotvm_ops_{hw_name}.json"

def measure(ftimer, is_net, *args):
    # Dummy run to check whether it runs correctly e.g., segfault due to large workspace
    import sys

    #try:
    #    ftimer(*args)
    #except:
    #    return float('inf'), 0

    # Warm-up Phase: Run without measurement
    # TimeEvaluator itself come with the warmup,
    # so we don't need this part technically.
    for i in range(3):
         ftimer(*args)

    mean_perf, std_perf = None, None
    # Measure performance. Continue until we get results within the max standard deviation
    while True:
        perfs = np.array(ftimer(*args).results) * 1000  # convert to millisecond
        mean_perf, std_perf = np.mean(perfs), np.std(perfs)
        printe(f"Mean, std of perf : {mean_perf}, {std_perf}")

        # If mean_perf is more than 1 ms, then we should reduce threshold not to take too long,
        # e.g., BERT or Conv3D ops
        # Otherwise, we keep MAX_STANDARD_DEVIATION no matter how small the mean_perf is.
        # MAX_STANDARD_DEVIATION much of variance shouldn't matter anyway for end-to-end perf.
        threshold = max(MAX_STANDARD_DEVIATION, MAX_STANDARD_DEVIATION*mean_perf)
        # if is_net or std_perf <= MAX_STANDARD_DEVIATION:
        if std_perf <= threshold:
            break

    return mean_perf, std_perf

# (id, parameter, name)
class Target(Enum):
    # NVIDIA GPU
    CUDNN = (1, "cuda -libs=cudnn", "cudnn")
    TENSORRT = (2, "tensorrt", "tensorrt")
    CUBLAS = (3, "cuda -libs=cublas", "cublas")
    TVM_GPU_NO_TUNING = (4, "cuda", "tvmgpu-no-tuning")
    TVM_GPU_AUTOTVM = (5, "cuda", "tvmgpu-autotvm")
    TVM_GPU_AUTOSCH = (6, "cuda", "tvmgpu-autosch")

    # Intel CPU
    TVM_CPU= (7, "llvm", "tvmcpu")
#     ONEDNN = (8, "onednn", "onednn") # not implemented
#     TENSORFLOWXLA = (9, "tensorflowxla") # not implemented

    def __str__(self):
        return self.value[1]

    def name(self):
        return self.value[2]


class TargetCostFunc:
    def __init__(self):
        pass

    # Placeholder. It shouldn't be called.
    def measure_cost(self):
        assert False


class TVMSubGraphCostFunc_AutoSch(TargetCostFunc):
    def __init__(self):
        super().__init__()

    # measure the cost of running an expression on a target, in milliseconds.
    # We assume that the target has a backend operator satisfying the configuration of the expr
    @staticmethod
    def measure_cost(name, expr, target, hw_name):
        # Create workload
        inputs = relay.analysis.free_vars(expr)
        expr_func = relay.Function(inputs, expr)
        net, params = testing.create_workload(expr_func)

        assert (os.path.exists(AUTOSCH_LOG))

        # AutoScheduler codes
        # FIXME(@Soo): We should redesign Target class to deal with new TVM build interface
        target_str = target.__str__()
        with auto_scheduler.ApplyHistoryBest(AUTOSCH_LOG):
            with tvm.transform.PassContext(opt_level=OPT_LEVEL.get(), config={"relay.backend.use_auto_scheduler": True}):
                lib = relay.build(net, target_str, params=params)

        dev = tvm.device(target_str, 0)
        module = runtime.GraphModule(lib["default"](dev))

        # Setup execution
        setup_mod_inputs(module)
        # data_shape = get_data_shape(expr)
        # data = np.random.uniform(-1, 1, size=data_shape).astype("float32")
        # module.set_input("data", data)
        ftimer = module.module.time_evaluator("run", dev, number=NUM_MEASUREMENTS_PER_REPEAT, repeat=NUM_REPEATS)

        return measure(ftimer, is_net=False)

class TVMSubGraphCostFunc_AutoTVM(TargetCostFunc):
    def __init__(self):
        super().__init__()

    # measure the cost of running an expression on a target, in milliseconds.
    # We assume that the target has a backend operator satisfying the configuration of the expr
    @staticmethod
    def measure_cost(name, expr, target, hw_name):
        # Create workload
        inputs = relay.analysis.free_vars(expr)
        expr_func = relay.Function(inputs, expr)
        net, params = testing.create_workload(expr_func)

        assert(os.path.exists(get_autotvm_log_path(hw_name)))

        # print(f"Measure autotvm log: {get_autotvm_log_path(hw_name)}")
        # AutoTVM codes
        # Compile kernels with history best records
        with autotvm.apply_history_best(get_autotvm_log_path(hw_name)):
            target_str = target.__str__()
            with tvm.transform.PassContext(opt_level=OPT_LEVEL.get()):
                lib = relay.build_module.build(net, target=target_str, params=params)

            dev = tvm.device(str(target), 0)
            module = runtime.GraphModule(lib["default"](dev))

            # Setup execution
            setup_mod_inputs(module)
            # data_shape = get_data_shape(expr)
            # data = np.random.uniform(-1, 1, size=data_shape).astype("float32")
            # module.set_input("data", data)
            ftimer = module.module.time_evaluator("run", dev, number=NUM_MEASUREMENTS_PER_REPEAT, repeat=NUM_REPEATS)
        return measure(ftimer, is_net=False)

class TVMSubGraphCostFunc_OpMeasurement(TargetCostFunc):
    def __init__(self):
        super().__init__()

    # measure the cost of running an expression on a target, in milliseconds.
    # We assume that the target has a backend operator satisfying the configuration of the expr
    @staticmethod
    def measure_cost(name, expr, target, hw_name):
        # Create workload
        inputs = relay.analysis.free_vars(expr)
        expr_func = relay.Function(inputs, expr)

        # Add attributes to execute our backend pipeline based on the operator name we assign to expr
        from ..optimizer.custom_fusion_pass import CustomFusionPass
        expr_func = expr_func.with_attr("CustomFusionPass", CustomFusionPass.OP_MEASUREMENT)
        default_op_group_id = 0
        annotation = create_backend_op_annotation(default_op_group_id, name)
        expr_func = expr_func.with_attr(BACKEND_OP_ATTR, annotation)

        net, params = testing.create_workload(expr_func)

        # Build the subgraph
        target_str = target.__str__()

        with tvm.transform.PassContext(opt_level=OPT_LEVEL.get()):
            lib = relay.build_module.build(net, target=target_str, params=params)

        dev = tvm.device(str(target), 0)
        module = runtime.GraphModule(lib["default"](dev))

        # Setup execution
        setup_mod_inputs(module)
        # data_shape = get_data_shape(expr)
        # data = np.random.uniform(-1, 1, size=data_shape).astype("float32")
        # module.set_input("data", data)
        ftimer = module.module.time_evaluator("run", dev, number=NUM_MEASUREMENTS_PER_REPEAT, repeat=NUM_REPEATS)

        return measure(ftimer, is_net=False)

# def get_conv_attr(expr):
#     assert (is_call_node(expr))
#     # note that only call node has "op" attribute corresponding to a single backend operator
#     op, args, attrs, type_args, span = expr.op, expr.args, expr.attrs, expr.type_args, expr.span
#
#     # extract conv attributes
#     strides, padding, out_channels, dilation = \
#         list(attrs.strides), list(attrs.padding), int(attrs.channels), list(attrs.dilation)
#
#     #kernel_size = args[1].type_annotation.shape
#     kernel_size = list(map(lambda x: x.value, args[1].type_annotation.shape))
#     dtype = args[0].type_annotation.dtype
#
#     return strides, padding, out_channels, dilation, kernel_size, dtype, attrs.groups, attrs.data_layout, attrs.kernel_layout

class TensorRTCostFunc(TargetCostFunc):
    def __init__(self):
        super().__init__()

    @staticmethod
    def measure_cost(name, expr, target, hw_name):

        # Create workload
        inputs = relay.analysis.free_vars(expr)
        expr_func = relay.Function(inputs, expr)
        net, params = testing.create_workload(expr_func)

        from tvm.relay.op.contrib.tensorrt import partition_for_tensorrt
        mod, config = partition_for_tensorrt(net, params)

        # We confirm that TVM can't pass conv2d to TensorRT if it's winograd without wt
        # if name == "tensorrt_conv2d_winograd_without_weight_transform":
        #     print(name, mod["main"])
        #     sys.exit(0)

        target = "cuda"
        with tvm.transform.PassContext(opt_level=OPT_LEVEL.get(), config={'relay.ext.tensorrt.options': config}):
            lib = relay.build(mod, target=target, params=params)

        lib.export_library('compiled.so')

        dev = tvm.gpu(0)
        loaded_lib = tvm.runtime.load_module('compiled.so')
        module = tvm.contrib.graph_executor.GraphModule(loaded_lib['default'](dev))

        setup_mod_inputs(module)
        # input_shape = get_data_shape(expr)
        # input_data = np.random.uniform(0, 1, input_shape).astype("float32")
        # module.set_input("data", input_data)
        ftimer = module.module.time_evaluator("run", dev, number=NUM_MEASUREMENTS_PER_REPEAT, repeat=NUM_REPEATS)
        measure_info = measure(ftimer, is_net=False)
        return measure_info

"""
Note that CUBLAS and CUDNN goes to TVMSubGraphCostFunc_OpMeasurement.
This cost function enable op measurement through our backend pipeline where we execute ops based on our backend label.
Technically speaking, we can use that function for TensorRT (not AutoTVM due to AutoTVM schedule log) as well.
For now, we don't use it for TensorRT just to be safe. There shouldn't be an issue though.
"""
target_to_cost_func = {
    #GPU
    Target.TVM_GPU_AUTOTVM: TVMSubGraphCostFunc_AutoTVM(),
    Target.TVM_GPU_AUTOSCH: TVMSubGraphCostFunc_AutoSch(),
    #Target.CUDNN: CuDNNCostFunc(),
    Target.TENSORRT: TensorRTCostFunc(),
    Target.CUDNN: TVMSubGraphCostFunc_OpMeasurement(),
    Target.CUBLAS: TVMSubGraphCostFunc_OpMeasurement(),
    Target.TVM_GPU_NO_TUNING: TVMSubGraphCostFunc_OpMeasurement(),

    # CPU
    # Target.TVM_CPU: TVMSubGraphCostFunc_NoTuning(),
}

def get_target_cost_func(target):
    return target_to_cost_func[target].measure_cost

<|MERGE_RESOLUTION|>--- conflicted
+++ resolved
@@ -38,13 +38,10 @@
 BEST_MATCH_LOG = f"{LOG_PATH}/best_match"
 USER_DEFINED_MATCH_LOG = f"{LOG_PATH}/user_defined_match.log"
 HW_FUNC_ATTR = "TargetHW"
-<<<<<<< HEAD
 BATCH_SIZE_ATTR = "BatchSize"
-NETWORK_FUNC_ATTR = "NetworkName"
-=======
 BACKEND_OP_ATTR = "BackendOP"
 NETWORK_FUNC_ATTR = "Network"
->>>>>>> 7af746a1
+
 # AUTOTVM_LOG = f"{LOG_PATH}/autotvm_ops.json"
 # Temporary autoscheduler log file
 # FIXME(@Soo): Accumulate autoscheduler logs to the same file
