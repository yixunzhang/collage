# Licensed to the Apache Software Foundation (ASF) under one
# or more contributor license agreements.  See the NOTICE file
# distributed with this work for additional information
# regarding copyright ownership.  The ASF licenses this file
# to you under the Apache License, Version 2.0 (the
# "License"); you may not use this file except in compliance
# with the License.  You may obtain a copy of the License at
#
#   http://www.apache.org/licenses/LICENSE-2.0
#
# Unless required by applicable law or agreed to in writing,
# software distributed under the License is distributed on an
# "AS IS" BASIS, WITHOUT WARRANTIES OR CONDITIONS OF ANY
# KIND, either express or implied.  See the License for the
# specific language governing permissions and limitations
# under the License.
"""Initializer of parameters."""
from functools import reduce
import numpy as np

import tvm
from tvm import relay


class Initializer(object):
    """The base class of an initializer."""

    def __init__(self, **kwargs):
        self._kwargs = kwargs

    def __call__(self, desc, arr):
        """Initialize an array

        Parameters
        ----------
        desc : str
            Initialization pattern descriptor.

        arr : NDArray
            The array to be initialized.
        """
        if desc.endswith("weight"):
            self._init_weight(desc, arr)
        elif desc.endswith("bias"):
            self._init_bias(desc, arr)
        elif desc.endswith("gamma"):
            self._init_gamma(desc, arr)
        elif desc.endswith("beta"):
            self._init_beta(desc, arr)
        elif desc.endswith("mean"):
            self._init_mean(desc, arr)
        elif desc.endswith("var"):
            self._init_var(desc, arr)
        else:
            self._init_default(desc, arr)

    def _init_bias(self, _, arr):
        arr[:] = 0.0

    def _init_gamma(self, _, arr):
        arr[:] = 1.0

    def _init_beta(self, _, arr):
        arr[:] = 0.0

    def _init_mean(self, _, arr):
        arr[:] = 0.0

    def _init_var(self, _, arr):
        arr[:] = 1.0

    def _init_weight(self, name, arr):
        """Abstract method to Initialize weight."""
        raise NotImplementedError("Must override it")

    def _init_default(self, name, _):
        raise ValueError(
            "Unknown initialization pattern for %s. "
            "Default initialization is now limited to "
            '"weight", "bias", "gamma" (1.0), and "beta" (0.0).'
            "Please use mx.sym.Variable(init=mx.init.*) to set initialization pattern" % name
        )


class Xavier(Initializer):
    """ "Xavier" initialization for weights

    Parameters
    ----------
    rnd_type: str, optional
        Random generator type, can be ``'gaussian'`` or ``'uniform'``.

    factor_type: str, optional
        Can be ``'avg'``, ``'in'``, or ``'out'``.

    magnitude: float, optional
        Scale of random number.
    """

    def __init__(self, rnd_type="uniform", factor_type="avg", magnitude=3):
        super(Xavier, self).__init__(
            rnd_type=rnd_type, factor_type=factor_type, magnitude=magnitude
        )
        self.rnd_type = rnd_type
        self.factor_type = factor_type
        self.magnitude = float(magnitude)

    def _init_weight(self, name, arr):
        shape = arr.shape
        hw_scale = 1.0
        if len(shape) < 2:
            raise ValueError(
                "Xavier initializer cannot be applied to vector {0}. It requires at"
                " least 2D.".format(name)
            )
        if len(shape) > 2:
            hw_scale = np.prod(shape[2:])
        fan_in, fan_out = shape[1] * hw_scale, shape[0] * hw_scale
        factor = 1.0
        if self.factor_type == "avg":
            factor = (fan_in + fan_out) / 2.0
        elif self.factor_type == "in":
            factor = fan_in
        elif self.factor_type == "out":
            factor = fan_out
        else:
            raise ValueError("Incorrect factor type")
        # Hack for mobilenet, because there is less connectivity
        if "depthwise" in name:
            factor = hw_scale
        scale = np.sqrt(self.magnitude / factor)
        if self.rnd_type == "uniform":
            arr[:] = np.random.uniform(-scale, scale, size=arr.shape)
        else:
            raise ValueError("Unknown random type")


class Constant(Initializer):
    """Constant initialization of weights. Sum of weights in the matrix is 1."""

    def _init_weight(self, name, arr):
        num_elements = reduce(lambda x, y: x * y, arr.shape)
        arr[:] = 1.0 / num_elements


def create_workload(net, initializer=None, seed=0):
    """Helper function to create benchmark image classification workload.

    Parameters
    ----------
    net : tvm.relay.Function
        The selected function of the network.

    initializer : Initializer
        The initializer used

    seed : int
        The seed used in initialization.

    Returns
    -------
    mod : tvm.IRModule
        The created relay module.

    params : dict of str to NDArray
        The parameters.
    """
    mod = tvm.IRModule.from_expr(net)
    mod = relay.transform.InferType()(mod)
    shape_dict = {v.name_hint: v.checked_type for v in mod["main"].params}
    np.random.seed(seed)

    initializer = initializer if initializer is not None else Xavier()

    params = {}
    for k, v in shape_dict.items():
<<<<<<< HEAD
        if k == "data" or k == "input0" or k == "data2" or "weight" in k:
=======
        if k == "data" or k == "input0" or k == "data2":
>>>>>>> 9684cf6d
            continue
        #init_value = np.random.uniform(-1,1,size=v.concrete_shape).astype(v.dtype)
        init_value = np.zeros(v.concrete_shape).astype(v.dtype)
        initializer(k, init_value)
        params[k] = tvm.nd.array(init_value, device=tvm.cpu(0))
    return mod, params<|MERGE_RESOLUTION|>--- conflicted
+++ resolved
@@ -174,11 +174,8 @@
 
     params = {}
     for k, v in shape_dict.items():
-<<<<<<< HEAD
         if k == "data" or k == "input0" or k == "data2" or "weight" in k:
-=======
-        if k == "data" or k == "input0" or k == "data2":
->>>>>>> 9684cf6d
+        # if k == "data" or k == "input0" or k == "data2":
             continue
         #init_value = np.random.uniform(-1,1,size=v.concrete_shape).astype(v.dtype)
         init_value = np.zeros(v.concrete_shape).astype(v.dtype)
