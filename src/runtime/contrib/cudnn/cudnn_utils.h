/*
 * Licensed to the Apache Software Foundation (ASF) under one
 * or more contributor license agreements.  See the NOTICE file
 * distributed with this work for additional information
 * regarding copyright ownership.  The ASF licenses this file
 * to you under the Apache License, Version 2.0 (the
 * "License"); you may not use this file except in compliance
 * with the License.  You may obtain a copy of the License at
 *
 *   http://www.apache.org/licenses/LICENSE-2.0
 *
 * Unless required by applicable law or agreed to in writing,
 * software distributed under the License is distributed on an
 * "AS IS" BASIS, WITHOUT WARRANTIES OR CONDITIONS OF ANY
 * KIND, either express or implied.  See the License for the
 * specific language governing permissions and limitations
 * under the License.
 */

/*!
 * \file Use external cudnn utils function
 */

#ifndef TVM_RUNTIME_CONTRIB_CUDNN_CUDNN_UTILS_H_
#define TVM_RUNTIME_CONTRIB_CUDNN_CUDNN_UTILS_H_

#include <cudnn.h>
#include <tvm/runtime/device_api.h>
#include <tvm/runtime/logging.h>
#include <assert.h>
#include "../../cuda/cuda_common.h"

namespace tvm {
namespace contrib {

#define CUDNN_CALL(func)                                                       \
  {                                                                            \
    cudnnStatus_t e = (func);                                                  \
    ICHECK_EQ(e, CUDNN_STATUS_SUCCESS) << "cuDNN: " << cudnnGetErrorString(e); \
  }

/*! breif Convert DLTensor type to CuDNN type */
struct CuDNNDataType {
  static cudnnDataType_t DLTypeToCuDNNType(const DLDataType& dtype);
  template <int v>
  static const void* GetConst(cudnnDataType_t type);
  static const void* GetConst(cudnnDataType_t type, double val);
};  // struct CuDNNDataType

inline void GetStride(int nbdim, const int* dims, int* strides) {
  int mul = 1;
  for (int i = nbdim - 1; i >= 0; --i) {
    mul *= dims[i];
    strides[i] = mul;
  }
}

inline void GetCudnnStride(int nbdim, const int* dims, int* strides) {
  int mul = 1;
  for (int i = nbdim - 1; i >= 0; --i) {
    strides[i] = mul;
    mul *= dims[i];
  }
}

struct FusedOpsEntry {
  cudnnFusedOpsPlan_t fuse_plan;
  cudnnFusedOpsVariantParamPack_t varPack;
  cudnnFusedOpsConstParamPack_t constPack;
  FusedOpsEntry();
  ~FusedOpsEntry();
};  // FusedOpsEntry



struct FusedConvEntry {
  cudnnConvolutionDescriptor_t conv_desc;
  cudnnConvolutionMode_t mode;
  cudnnFilterDescriptor_t filter_desc;
  cudnnDataType_t data_type;
  cudnnTensorFormat_t tensor_format;
  cudnnTensorDescriptor_t input_desc;
  cudnnTensorDescriptor_t bias_desc;
  cudnnTensorDescriptor_t z_desc;
  cudnnTensorDescriptor_t output_desc;
  cudnnActivationDescriptor_t activation_desc;
  cudnnConvolutionFwdAlgo_t fwd_algo;
  // cudnnMathType_t math_type;
<<<<<<< HEAD
  TVMContext ctx;
=======
  //TVMContext ctx;
  Device device;
  //DLContext ctx;
>>>>>>> 0f1392f0
  runtime::DeviceAPI* cuda_api;
  void* workspace{nullptr};
  size_t workspace_size{0};
  FusedConvEntry();
  ~FusedConvEntry();
  void UpdateWorkspace(const size_t wsize);
  void CleanWorkspace();
};  // FusedConvThreadEntry


struct ConvEntry {
  cudnnConvolutionDescriptor_t conv_desc;
  cudnnConvolutionMode_t mode;
  cudnnFilterDescriptor_t filter_desc;
  cudnnDataType_t data_type;
  cudnnTensorFormat_t tensor_format;
  cudnnTensorDescriptor_t input_desc;
  cudnnTensorDescriptor_t output_desc;
  cudnnConvolutionFwdAlgo_t fwd_algo;
  // cudnnMathType_t math_type;
  Device device;
  runtime::DeviceAPI* cuda_api;
  void* workspace{nullptr};
  size_t workspace_size{0};
  ConvEntry();
  ~ConvEntry();
  void UpdateWorkspace(const size_t wsize);
  void CleanWorkspace();
};  // ConvThreadEntry

struct SoftmaxEntry {
  cudnnSoftmaxMode_t mode;
  cudnnDataType_t data_type;
  cudnnTensorDescriptor_t shape_desc;
  SoftmaxEntry();
  ~SoftmaxEntry();
};  // SoftmaxEntry

struct BiasEntry {
  cudnnDataType_t data_type;
  cudnnTensorDescriptor_t shape_desc;
  BiasEntry();
  ~BiasEntry();
}; // BiasEntry

struct BatchNormEntry {
  cudnnDataType_t data_type;
  cudnnBatchNormMode_t mode;
  cudnnTensorDescriptor_t shape_desc;
  cudnnTensorDescriptor_t scale_bias_mean_var_desc;
  BatchNormEntry();
  ~BatchNormEntry();
}; // BatchNormEntry

struct PoolingEntry {
  cudnnDataType_t data_type;
  cudnnPoolingDescriptor_t pooling_desc;
  cudnnTensorDescriptor_t input_desc;
  cudnnTensorDescriptor_t output_desc;
  PoolingEntry();
  ~PoolingEntry();
}; // PoolingEntry

struct ScaleEntry {
  cudnnDataType_t data_type;
  cudnnTensorDescriptor_t shape_desc;
  ScaleEntry();
  ~ScaleEntry();
}; // ScaleEntry

struct ReduceEntry {
  cudnnDataType_t data_type;
  cudnnReduceTensorDescriptor_t reduce_desc;
  cudnnTensorDescriptor_t a_desc;
  cudnnTensorDescriptor_t c_desc;
<<<<<<< HEAD
  TVMContext ctx;
=======
  //TVMContext ctx;
  Device device;
>>>>>>> 0f1392f0
  runtime::DeviceAPI* cuda_api;
  void* workspace{nullptr};
  size_t workspace_size{0};
  ReduceEntry();
  ~ReduceEntry();
  void UpdateWorkspace(const size_t wsize);
  void CleanWorkspace();
}; // ReduceEntry

struct ActivationEntry {
  cudnnActivationDescriptor_t activation_desc;
  cudnnDataType_t data_type;
  cudnnTensorDescriptor_t shape_desc;
  ActivationEntry();
  ~ActivationEntry();
}; // ActivationEntry


struct CuDNNThreadEntry {
  CuDNNThreadEntry();
  ~CuDNNThreadEntry();
  cudnnHandle_t handle{nullptr};
  FusedConvEntry fused_conv_entry;
  ConvEntry conv_entry;
  SoftmaxEntry softmax_entry;
  BiasEntry bias_entry;
  BatchNormEntry batchnorm_entry;
  PoolingEntry pooling_entry;
  ScaleEntry scale_entry;
  ReduceEntry reduce_entry;
  FusedOpsEntry fused_ops_entry;
  ActivationEntry activation_entry;
  runtime::DeviceAPI* cuda_api{nullptr};
  static CuDNNThreadEntry* ThreadLocal();
};  // CuDNNThreadEntry

}  // namespace contrib
}  // namespace tvm

#endif  // TVM_RUNTIME_CONTRIB_CUDNN_CUDNN_UTILS_H_<|MERGE_RESOLUTION|>--- conflicted
+++ resolved
@@ -86,13 +86,9 @@
   cudnnActivationDescriptor_t activation_desc;
   cudnnConvolutionFwdAlgo_t fwd_algo;
   // cudnnMathType_t math_type;
-<<<<<<< HEAD
-  TVMContext ctx;
-=======
   //TVMContext ctx;
   Device device;
   //DLContext ctx;
->>>>>>> 0f1392f0
   runtime::DeviceAPI* cuda_api;
   void* workspace{nullptr};
   size_t workspace_size{0};
@@ -168,12 +164,8 @@
   cudnnReduceTensorDescriptor_t reduce_desc;
   cudnnTensorDescriptor_t a_desc;
   cudnnTensorDescriptor_t c_desc;
-<<<<<<< HEAD
-  TVMContext ctx;
-=======
   //TVMContext ctx;
   Device device;
->>>>>>> 0f1392f0
   runtime::DeviceAPI* cuda_api;
   void* workspace{nullptr};
   size_t workspace_size{0};
